os: linux
language: generic
sudo: required
dist: trusty
before_install:
  # Install Linuxbrew
  - test -d $HOME/.linuxbrew/bin || git clone https://github.com/Linuxbrew/brew.git $HOME/.linuxbrew
  - PATH="$HOME/.linuxbrew/bin:$PATH"
  - echo 'export PATH="$HOME/.linuxbrew/bin:$PATH"' >>~/.bash_profile
  - export MANPATH="$(brew --prefix)/share/man:$MANPATH"
  - export INFOPATH="$(brew --prefix)/share/info:$INFOPATH"
  - brew --version

install:
  - eval "$(curl -sL https://gist.githubusercontent.com/kylef/5c0475ff02b7c7671d2a/raw/9f442512a46d7a2af7b850d65a7e9bd31edfb09b/swiftenv-install.sh)"
  - npm install -g danger@alpha

script:
  - swift build

  - swiftenv install https://swift.org/builds/swift-4.0-branch/ubuntu1404/swift-4.0-DEVELOPMENT-SNAPSHOT-2017-09-07-a/swift-4.0-DEVELOPMENT-SNAPSHOT-2017-09-07-a-ubuntu14.04.tar.gz
<<<<<<< HEAD

  - brew install danger/tap/danger-swift
  - danger process danger-swift
=======
  - ./.build/debug/Marathon install danger/danger-swift
  - danger process ./bin/danger-swift
>>>>>>> b6f40600
<|MERGE_RESOLUTION|>--- conflicted
+++ resolved
@@ -12,18 +12,10 @@
   - brew --version
 
 install:
-  - eval "$(curl -sL https://gist.githubusercontent.com/kylef/5c0475ff02b7c7671d2a/raw/9f442512a46d7a2af7b850d65a7e9bd31edfb09b/swiftenv-install.sh)"
+  - eval "$(curl -sL https://swiftenv.fuller.li/install.sh)"
   - npm install -g danger@alpha
 
 script:
-  - swift build
-
-  - swiftenv install https://swift.org/builds/swift-4.0-branch/ubuntu1404/swift-4.0-DEVELOPMENT-SNAPSHOT-2017-09-07-a/swift-4.0-DEVELOPMENT-SNAPSHOT-2017-09-07-a-ubuntu14.04.tar.gz
-<<<<<<< HEAD
-
+  - swift -version
   - brew install danger/tap/danger-swift
-  - danger process danger-swift
-=======
-  - ./.build/debug/Marathon install danger/danger-swift
-  - danger process ./bin/danger-swift
->>>>>>> b6f40600
+  - danger process danger-swift